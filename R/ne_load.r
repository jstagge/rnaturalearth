#' load a Natural Earth vector that has already been downloaded into R
#'
#' returns loaded vector as a spatial object.
#' 
#'
#' @param scale scale of map to return, one of \code{110}, \code{50}, \code{10}
#' @param type type of natural earth file to download one of 'countries', 'map_units', 'map_subunits', 'sovereignty', 'states'
#'    OR the portion of any natural earth vector url after the scale and before the . 
#'    e.g. for "ne_50m_urban_areas.zip" this would be "urban_areas"
#' @param category one of natural earth categories : 'cultural', 'physical', 'raster'
#' @param destdir folder to load files from, default=tempdir()
#' @param file_name OPTIONAL name of file (excluding path) instead of natural earth attributes

#' @examples
#' #commented out to stop download in check
#' #download followed by load from tempdir()
#' #spdf_world <- ne_download( scale = 110, type = 'countries' )
#' #spdf_world2 <-    ne_load( scale = 110, type = 'countries' )
#' #download followed by load from specified directory
#' #spdf_world <- ne_download( scale = 110, type = 'countries', destdir = getwd() )
#' #spdf_world2 <-    ne_load( scale = 110, type = 'countries', destdir = getwd() )
#' @return A \code{Spatial} object depending on the vector source (points, lines or polygons).
#' @export

ne_load <- function(scale = 110,
                    type = 'countries',
                    category = c('cultural', 'physical', 'raster'),
                    #destdir = NULL,
                    destdir = tempdir(),
                    file_name = NULL
) 
{
  
  #destdir must be specified
#   if (is.null(destdir))
#     stop("you need to specify destdir= for the local folder you previously saved the file in. 
#           Use ne_download() if you have yet to download the file")
  
<<<<<<< HEAD
  if (is.null(file_name)) 
  {
    file_name <- ne_file_name(scale=scale, type=type, category=category)    
  }
  
  #add '.shp' for the exists test (it's not needed by readOGR)
  if (!file.exists( file.path(tempdir(), paste0(file_name,'.shp'))))
=======
  if (is.null(file_name))  
    file_name <- ne_file_name(scale=scale, type=type, category=category)
  
  #add '.shp' for the exists test (it's not needed by readOGR)
  if (!file.exists(paste0(file_name,'.shp')))
>>>>>>> 273cbe9c
    stop("the file ",file_name," seems not to exist in your local folder ",destdir,"\nDid you download it using ne_download()?")
  
  sp_object <- readOGR(destdir, file_name, encoding='UTF-8')
  
  return(sp_object)
  
}<|MERGE_RESOLUTION|>--- conflicted
+++ resolved
@@ -36,7 +36,6 @@
 #     stop("you need to specify destdir= for the local folder you previously saved the file in. 
 #           Use ne_download() if you have yet to download the file")
   
-<<<<<<< HEAD
   if (is.null(file_name)) 
   {
     file_name <- ne_file_name(scale=scale, type=type, category=category)    
@@ -44,14 +43,8 @@
   
   #add '.shp' for the exists test (it's not needed by readOGR)
   if (!file.exists( file.path(tempdir(), paste0(file_name,'.shp'))))
-=======
-  if (is.null(file_name))  
-    file_name <- ne_file_name(scale=scale, type=type, category=category)
+    stop("the file ",file_name," seems not to exist in your local folder ",destdir,"\nDid you download it using ne_download()?")
   
-  #add '.shp' for the exists test (it's not needed by readOGR)
-  if (!file.exists(paste0(file_name,'.shp')))
->>>>>>> 273cbe9c
-    stop("the file ",file_name," seems not to exist in your local folder ",destdir,"\nDid you download it using ne_download()?")
   
   sp_object <- readOGR(destdir, file_name, encoding='UTF-8')
   
